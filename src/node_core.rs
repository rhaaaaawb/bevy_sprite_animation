--- conflicted
+++ resolved
@@ -123,11 +123,7 @@
 pub enum NodeResult {
     Next(NodeID),
     Done(Handle<Image>),
-<<<<<<< HEAD
     Error(String),
-=======
-    Error(Error),
->>>>>>> b3da523a
 }
 
 impl std::fmt::Display for NodeResult{
