--- conflicted
+++ resolved
@@ -9,16 +9,16 @@
 
 #[derive(Debug, Component)]
 pub struct AnimationState {
-    data: HashMap<Attribute,Vec<u8>>,
-    pub(crate) changed: HashSet<Attribute>,
-    pub(crate) temp: HashSet<Attribute>,
+    data: HashMap<Attributes,Vec<u8>>,
+    pub(crate) changed: HashSet<Attributes>,
+    pub(crate) temp: HashSet<Attributes>,
 }
 
 impl Default for AnimationState {
     fn default() -> Self {
         let mut data = HashMap::default();
-        data.insert(Attribute::DELTA, bincode::serialize(&0.0f32).unwrap());
-        data.insert(Attribute::FRAMES, bincode::serialize(&0usize).unwrap());
+        data.insert(Attributes::DELTA, bincode::serialize(&0.0f32).unwrap());
+        data.insert(Attributes::FRAMES, bincode::serialize(&0usize).unwrap());
         Self { data, changed: HashSet::new(), temp: HashSet::new() }
     }
 }
@@ -27,24 +27,14 @@
     /// will return `D` for attribute panics if the attribute is not set
     /// or `D` is the wrong type
     /// use try_get_attribute() if you are unsure if the attribute exists
-<<<<<<< HEAD
-    #[inline]
-    pub fn get_attribute<D: DeserializeOwned>(&self, key: Attribute) -> D {
-=======
     #[inline(always)]
     pub fn get_attribute<D: DeserializeOwned>(&self, key: &Attributes) -> D {
->>>>>>> e8f575b4
         self.try_get_attribute(key).expect("Attribute Exists")
     }
 
     /// will return an `option<D>` attribute panics if `D` is the wrong type
-<<<<<<< HEAD
-    #[inline]
-    pub fn try_get_attribute<D: DeserializeOwned>(&self, key: Attribute) -> Option<D> {
-=======
     #[inline(always)]
     pub fn try_get_attribute<D: DeserializeOwned>(&self, key: &Attributes) -> Option<D> {
->>>>>>> e8f575b4
         match self.try_get_attribute_or_error(key) {
             Ok(res) => Some(res),
             Err(e) => match e {
@@ -55,21 +45,14 @@
         }
     }
 
-<<<<<<< HEAD
-    #[inline]
-    pub(crate) fn try_get_attribute_or_error<D: DeserializeOwned>(&self, key: Attribute) -> Result<D, Error> {
-        match self.data.get(&key) {
-=======
     pub(crate) fn try_get_attribute_or_error<D: DeserializeOwned>(&self, key: &Attributes) -> Result<D, Error> {
         match self.data.get(key) {
->>>>>>> e8f575b4
             Some(att) => {Ok(bincode::deserialize(att)?)},
             None => Err(Error::AttributeNotFound(key.clone()))
         }
     }
 
-    #[inline]
-    pub fn set_attribute<D: Serialize>(&mut self, key: Attribute, val: D) {
+    pub fn set_attribute<D: Serialize>(&mut self, key: Attributes, val: D) {
         match bincode::serialize(&val) {
             Ok(v) => {
                 //todo make return something
@@ -80,56 +63,24 @@
         }
     }
     
-    /// gets the refrence to raw data stored for an attributes
-    /// will panic if attribute in not initalised
-    /// use `try_get_attribute_raw()` to get and `Option<&Vec<u8>>` instead
-    #[inline]
-    pub fn get_attribute_raw(&self, key: Attribute) -> &Vec<u8> {
-        self.try_get_attribute_raw(key).unwrap()
-    }
-
-    /// returns an `Option<&Vec<u8>>` for an attributes data
-    /// use this if yoy dont know the type and are not sure if it exists
-    #[inline]
-    pub fn try_get_attribute_raw(&self, key: Attribute) -> Option<&Vec<u8>> {
-        self.data.get(&key)
-    }
-
-    /// returns an `&Vec<u8>` to an attributes data
-    /// use this if you want to edit and attribure without deserilizing it first
-    /// # WARNING
-    /// there are no checks to make sure your edits will still deserilize
-    pub fn get_attribute_raw_mut(&mut self, key: Attribute) -> &mut Vec<u8> {
-        self.try_get_attribute_raw_mut(key).unwrap()
-    }
-
-    /// returns an `Option<&Vec<u8>>` to an attributes data
-    /// use this if you want to edit and attribure without deserilizing it first
-    /// # WARNING
-    /// there are no checks to make sure your edits will still deserilize
-    #[inline]
-    pub fn try_get_attribute_raw_mut(&mut self, key: Attribute) -> Option<&mut Vec<u8>>{
-        self.data.get_mut(&key)
-    }
-
-    pub fn set_persistent(&mut self, temp: &Attribute) -> bool {
+    pub fn set_persistent(&mut self, temp: &Attributes) -> bool {
         self.temp.remove(temp)
     }
 
-    pub fn set_temporary(&mut self, temp: Attribute) -> bool {
+    pub fn set_temporary(&mut self, temp: Attributes) -> bool {
         self.temp.insert(temp)
     }
 
-    pub fn changed(&self, attribute: &Attribute) -> bool {
+    pub fn changed(&self, attribute: &Attributes) -> bool {
         self.changed.contains(attribute)
     }
 
     #[inline]
-    fn change(&mut self, attribute: Attribute) {
+    fn change(&mut self, attribute: Attributes) {
         self.changed.insert(attribute);
     }
 
-    pub fn clear_attribute(&mut self, attribute: &Attribute) {
+    pub fn clear_attribute(&mut self, attribute: &Attributes) {
         self.data.remove(attribute);
     }
 }
@@ -139,7 +90,7 @@
     mut states: Query<&mut AnimationState, With<Flag>>,
 ){
     for mut state in states.iter_mut() {
-        state.set_attribute(Attribute::DELTA, time.delta_seconds());
+        state.set_attribute(Attributes::DELTA, time.delta_seconds());
     }
 }
 
