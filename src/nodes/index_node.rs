--- conflicted
+++ resolved
@@ -134,7 +134,7 @@
     name: String,
     frames: Vec<Handle<Image>>,
     is_loop: bool,
-    index: Attribute,
+    index: Attributes,
 }
 
 impl IndexNode {
@@ -144,12 +144,12 @@
             name: name.to_string(),
             frames: frames.to_vec(),
             is_loop,
-            index: Attribute::INDEX,
+            index: Attributes::INDEX,
         }
     }
 
     #[inline(always)]
-    pub fn new_with_index(name: &str, frames: &[Handle<Image>], is_loop: bool, index: Attribute) -> IndexNode {
+    pub fn new_with_index(name: &str, frames: &[Handle<Image>], is_loop: bool, index: Attributes) -> IndexNode {
         IndexNode { 
             name: name.to_string(),
             frames: frames.to_vec(),
@@ -177,13 +177,8 @@
 
     fn run(&self, state: &mut AnimationState) -> NodeResult {
         assert!(self.frames.len() != 0);
-<<<<<<< HEAD
-        let mut index = state.try_get_attribute::<usize>(self.index).unwrap_or(0);
-        let frames = state.get_attribute::<usize>(Attribute::FRAMES);
-=======
         let mut index = state.try_get_attribute::<usize>(&self.index).unwrap_or(0);
         let frames = state.get_attribute::<usize>(&Attributes::FRAMES);
->>>>>>> e8f575b4
         index += frames;
         if index >= self.frames.len() {
             if self.is_loop {
@@ -239,7 +234,7 @@
 
 #[cfg(feature = "serialize")]
 mod loader {
-use crate::{node_core::NodeLoader, prelude::Attribute};
+use crate::{node_core::NodeLoader, prelude::Attributes};
 use std::collections::HashMap;
 use super::IndexNode;
 
@@ -308,7 +303,7 @@
 
         let index = match map.get("index") {
             Some(v) => {ron::from_str(v)?},
-            None => {Attribute::INDEX}
+            None => {Attributes::INDEX}
         };
         
         let is_loop = match map.get("is_loop") {
